--- conflicted
+++ resolved
@@ -11,20 +11,6 @@
 DIST="MarkupSafe"
 VERSION="2.1.5"
 
-<<<<<<< HEAD
-OS=$(uname)
-if [ "$OS" = "Darwin" ]; then
-    NETWORK_ISOLATION=""
-    WHEEL_PLATFORM_TAG="macosx_10_13_universal2"
-    HAS_ELFDEP="0"
-else
-    NETWORK_ISOLATION="--network-isolation"
-    WHEEL_PLATFORM_TAG="linux_x86_64"
-    HAS_ELFDEP="1"
-fi
-
-=======
->>>>>>> 2193be70
 # Bootstrap the test project
 fromager \
     $NETWORK_ISOLATION \
