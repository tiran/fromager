--- conflicted
+++ resolved
@@ -40,12 +40,8 @@
     "requests",
     "resolvelib",
     "stevedore",
-<<<<<<< HEAD
     "toml",
-=======
-    "tomli",
     "virtualenv",
->>>>>>> de945241
 ]
 
 [project.optional-dependencies]
